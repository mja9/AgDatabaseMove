--- conflicted
+++ resolved
@@ -236,11 +236,11 @@
       _listener.Primary.Database(Name).MultiUserMode();
     }
 
-<<<<<<< HEAD
     public void CheckDBConnections(int connectionTimeout)
     {
       _listener.ForEachAgInstance(server => server.CheckDBConnection(Name, connectionTimeout));
-=======
+    }
+    
     private void CheckLoginExists(Server server, AvailabilityGroup availabilityGroup, string loginName)
     {
       var matchingLogins = server.Logins.Where(l => l.Name == loginName);
@@ -277,7 +277,6 @@
       });
 
       if(exceptions.Count > 0) throw new AggregateException(exceptions);
->>>>>>> e843536a
     }
   }
 }